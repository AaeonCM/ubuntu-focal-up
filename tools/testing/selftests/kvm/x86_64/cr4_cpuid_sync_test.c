// SPDX-License-Identifier: GPL-2.0
/*
 * CR4 and CPUID sync test
 *
 * Copyright 2018, Red Hat, Inc. and/or its affiliates.
 *
 * Author:
 *   Wei Huang <wei@redhat.com>
 */

#include <fcntl.h>
#include <stdio.h>
#include <stdlib.h>
#include <string.h>
#include <sys/ioctl.h>

#include "test_util.h"

#include "kvm_util.h"
#include "processor.h"

#define X86_FEATURE_XSAVE	(1<<26)
#define X86_FEATURE_OSXSAVE	(1<<27)
#define VCPU_ID			1

static inline bool cr4_cpuid_is_sync(void)
{
	int func, subfunc;
	uint32_t eax, ebx, ecx, edx;
	uint64_t cr4;

	func = 0x1;
	subfunc = 0x0;
	__asm__ __volatile__("cpuid"
			     : "=a"(eax), "=b"(ebx), "=c"(ecx), "=d"(edx)
			     : "a"(func), "c"(subfunc));

	cr4 = get_cr4();

	return (!!(ecx & X86_FEATURE_OSXSAVE)) == (!!(cr4 & X86_CR4_OSXSAVE));
}

static void guest_code(void)
{
	uint64_t cr4;

	/* turn on CR4.OSXSAVE */
	cr4 = get_cr4();
	cr4 |= X86_CR4_OSXSAVE;
	set_cr4(cr4);

	/* verify CR4.OSXSAVE == CPUID.OSXSAVE */
	GUEST_ASSERT(cr4_cpuid_is_sync());

	/* notify hypervisor to change CR4 */
	GUEST_SYNC(0);

	/* check again */
	GUEST_ASSERT(cr4_cpuid_is_sync());

	GUEST_DONE();
}

int main(int argc, char *argv[])
{
	struct kvm_run *run;
	struct kvm_vm *vm;
	struct kvm_sregs sregs;
	struct kvm_cpuid_entry2 *entry;
	struct ucall uc;
	int rc;

	entry = kvm_get_supported_cpuid_entry(1);
	if (!(entry->ecx & X86_FEATURE_XSAVE)) {
		printf("XSAVE feature not supported, skipping test\n");
		return 0;
	}

	/* Tell stdout not to buffer its content */
	setbuf(stdout, NULL);

	/* Create VM */
	vm = vm_create_default(VCPU_ID, 0, guest_code);
	vcpu_set_cpuid(vm, VCPU_ID, kvm_get_supported_cpuid());
	run = vcpu_state(vm, VCPU_ID);

	while (1) {
		rc = _vcpu_run(vm, VCPU_ID);

<<<<<<< HEAD
=======
		TEST_ASSERT(rc == 0, "vcpu_run failed: %d\n", rc);
>>>>>>> 0ecfebd2
		TEST_ASSERT(run->exit_reason == KVM_EXIT_IO,
			    "Unexpected exit reason: %u (%s),\n",
			    run->exit_reason,
			    exit_reason_str(run->exit_reason));

		switch (get_ucall(vm, VCPU_ID, &uc)) {
		case UCALL_SYNC:
			/* emulate hypervisor clearing CR4.OSXSAVE */
			vcpu_sregs_get(vm, VCPU_ID, &sregs);
			sregs.cr4 &= ~X86_CR4_OSXSAVE;
			vcpu_sregs_set(vm, VCPU_ID, &sregs);
			break;
		case UCALL_ABORT:
			TEST_ASSERT(false, "Guest CR4 bit (OSXSAVE) unsynchronized with CPUID bit.");
			break;
		case UCALL_DONE:
			goto done;
		default:
			TEST_ASSERT(false, "Unknown ucall 0x%x.", uc.cmd);
		}
	}

	kvm_vm_free(vm);

done:
	return 0;
}<|MERGE_RESOLUTION|>--- conflicted
+++ resolved
@@ -87,10 +87,7 @@
 	while (1) {
 		rc = _vcpu_run(vm, VCPU_ID);
 
-<<<<<<< HEAD
-=======
 		TEST_ASSERT(rc == 0, "vcpu_run failed: %d\n", rc);
->>>>>>> 0ecfebd2
 		TEST_ASSERT(run->exit_reason == KVM_EXIT_IO,
 			    "Unexpected exit reason: %u (%s),\n",
 			    run->exit_reason,
