--- conflicted
+++ resolved
@@ -6654,11 +6654,8 @@
 	ALC891_FIXUP_DELL_MIC_NO_PRESENCE,
 	ALC662_FIXUP_ACER_VERITON,
 	ALC892_FIXUP_ASROCK_MOBO,
-<<<<<<< HEAD
-=======
 	ALC662_FIXUP_USI_FUNC,
 	ALC662_FIXUP_USI_HEADSET_MODE,
->>>>>>> c470abd4
 };
 
 static const struct hda_fixup alc662_fixups[] = {
@@ -6943,8 +6940,6 @@
 			{ }
 		}
 	},
-<<<<<<< HEAD
-=======
 	[ALC662_FIXUP_USI_FUNC] = {
 		.type = HDA_FIXUP_FUNC,
 		.v.func = alc662_fixup_usi_headset_mic,
@@ -6959,7 +6954,6 @@
 		.chained = true,
 		.chain_id = ALC662_FIXUP_USI_FUNC
 	},
->>>>>>> c470abd4
 };
 
 static const struct snd_pci_quirk alc662_fixup_tbl[] = {
