/*
 * Copyright © 2009 Intel Corporation
 *
 * This program is free software; you can redistribute it and/or modify it
 * under the terms and conditions of the GNU General Public License,
 * version 2, as published by the Free Software Foundation.
 *
 * This program is distributed in the hope it will be useful, but WITHOUT
 * ANY WARRANTY; without even the implied warranty of MERCHANTABILITY or
 * FITNESS FOR A PARTICULAR PURPOSE.  See the GNU General Public License for
 * more details.
 *
 * You should have received a copy of the GNU General Public License along with
 * this program; if not, write to the Free Software Foundation, Inc.,
 * 51 Franklin St - Fifth Floor, Boston, MA 02110-1301 USA.
 */

#include <linux/i2c.h>
#include <linux/pm_runtime.h>

#include <drm/drmP.h>
#include "framebuffer.h"
#include "psb_drv.h"
#include "psb_intel_drv.h"
#include "psb_intel_reg.h"
#include "gma_display.h"
#include "power.h"

#define MRST_LIMIT_LVDS_100L	0
#define MRST_LIMIT_LVDS_83	1
#define MRST_LIMIT_LVDS_100	2
#define MRST_LIMIT_SDVO		3

#define MRST_DOT_MIN		  19750
#define MRST_DOT_MAX		  120000
#define MRST_M_MIN_100L		    20
#define MRST_M_MIN_100		    10
#define MRST_M_MIN_83		    12
#define MRST_M_MAX_100L		    34
#define MRST_M_MAX_100		    17
#define MRST_M_MAX_83		    20
#define MRST_P1_MIN		    2
#define MRST_P1_MAX_0		    7
#define MRST_P1_MAX_1		    8

static bool mrst_lvds_find_best_pll(const struct gma_limit_t *limit,
				    struct drm_crtc *crtc, int target,
				    int refclk, struct gma_clock_t *best_clock);

static bool mrst_sdvo_find_best_pll(const struct gma_limit_t *limit,
				    struct drm_crtc *crtc, int target,
				    int refclk, struct gma_clock_t *best_clock);

static const struct gma_limit_t mrst_limits[] = {
	{			/* MRST_LIMIT_LVDS_100L */
	 .dot = {.min = MRST_DOT_MIN, .max = MRST_DOT_MAX},
	 .m = {.min = MRST_M_MIN_100L, .max = MRST_M_MAX_100L},
	 .p1 = {.min = MRST_P1_MIN, .max = MRST_P1_MAX_1},
	 .find_pll = mrst_lvds_find_best_pll,
	 },
	{			/* MRST_LIMIT_LVDS_83L */
	 .dot = {.min = MRST_DOT_MIN, .max = MRST_DOT_MAX},
	 .m = {.min = MRST_M_MIN_83, .max = MRST_M_MAX_83},
	 .p1 = {.min = MRST_P1_MIN, .max = MRST_P1_MAX_0},
	 .find_pll = mrst_lvds_find_best_pll,
	 },
	{			/* MRST_LIMIT_LVDS_100 */
	 .dot = {.min = MRST_DOT_MIN, .max = MRST_DOT_MAX},
	 .m = {.min = MRST_M_MIN_100, .max = MRST_M_MAX_100},
	 .p1 = {.min = MRST_P1_MIN, .max = MRST_P1_MAX_1},
	 .find_pll = mrst_lvds_find_best_pll,
	 },
	{			/* MRST_LIMIT_SDVO */
	 .vco = {.min = 1400000, .max = 2800000},
	 .n = {.min = 3, .max = 7},
	 .m = {.min = 80, .max = 137},
	 .p1 = {.min = 1, .max = 2},
	 .p2 = {.dot_limit = 200000, .p2_slow = 10, .p2_fast = 10},
	 .find_pll = mrst_sdvo_find_best_pll,
	 },
};

#define MRST_M_MIN	    10
static const u32 oaktrail_m_converts[] = {
	0x2B, 0x15, 0x2A, 0x35, 0x1A, 0x0D, 0x26, 0x33, 0x19, 0x2C,
	0x36, 0x3B, 0x1D, 0x2E, 0x37, 0x1B, 0x2D, 0x16, 0x0B, 0x25,
	0x12, 0x09, 0x24, 0x32, 0x39, 0x1c,
};

static const struct gma_limit_t *mrst_limit(struct drm_crtc *crtc,
					    int refclk)
{
	const struct gma_limit_t *limit = NULL;
	struct drm_device *dev = crtc->dev;
	struct drm_psb_private *dev_priv = dev->dev_private;

	if (gma_pipe_has_type(crtc, INTEL_OUTPUT_LVDS)
	    || gma_pipe_has_type(crtc, INTEL_OUTPUT_MIPI)) {
		switch (dev_priv->core_freq) {
		case 100:
			limit = &mrst_limits[MRST_LIMIT_LVDS_100L];
			break;
		case 166:
			limit = &mrst_limits[MRST_LIMIT_LVDS_83];
			break;
		case 200:
			limit = &mrst_limits[MRST_LIMIT_LVDS_100];
			break;
		}
	} else if (gma_pipe_has_type(crtc, INTEL_OUTPUT_SDVO)) {
		limit = &mrst_limits[MRST_LIMIT_SDVO];
	} else {
		limit = NULL;
		dev_err(dev->dev, "mrst_limit Wrong display type.\n");
	}

	return limit;
}

/** Derive the pixel clock for the given refclk and divisors for 8xx chips. */
static void mrst_lvds_clock(int refclk, struct gma_clock_t *clock)
{
	clock->dot = (refclk * clock->m) / (14 * clock->p1);
}

static void mrst_print_pll(struct gma_clock_t *clock)
{
	DRM_DEBUG_DRIVER("dotclock=%d,  m=%d, m1=%d, m2=%d, n=%d, p1=%d, p2=%d\n",
			 clock->dot, clock->m, clock->m1, clock->m2, clock->n,
			 clock->p1, clock->p2);
}

static bool mrst_sdvo_find_best_pll(const struct gma_limit_t *limit,
				    struct drm_crtc *crtc, int target,
				    int refclk, struct gma_clock_t *best_clock)
{
	struct gma_clock_t clock;
	u32 target_vco, actual_freq;
	s32 freq_error, min_error = 100000;

	memset(best_clock, 0, sizeof(*best_clock));

	for (clock.m = limit->m.min; clock.m <= limit->m.max; clock.m++) {
		for (clock.n = limit->n.min; clock.n <= limit->n.max;
		     clock.n++) {
			for (clock.p1 = limit->p1.min;
			     clock.p1 <= limit->p1.max; clock.p1++) {
				/* p2 value always stored in p2_slow on SDVO */
				clock.p = clock.p1 * limit->p2.p2_slow;
				target_vco = target * clock.p;

				/* VCO will increase at this point so break */
				if (target_vco > limit->vco.max)
					break;

				if (target_vco < limit->vco.min)
					continue;

				actual_freq = (refclk * clock.m) /
					      (clock.n * clock.p);
				freq_error = 10000 -
					     ((target * 10000) / actual_freq);

				if (freq_error < -min_error) {
					/* freq_error will start to decrease at
					   this point so break */
					break;
				}

				if (freq_error < 0)
					freq_error = -freq_error;

				if (freq_error < min_error) {
					min_error = freq_error;
					*best_clock = clock;
				}
			}
		}
		if (min_error == 0)
			break;
	}

	return min_error == 0;
}

/**
 * Returns a set of divisors for the desired target clock with the given refclk,
 * or FALSE.  Divisor values are the actual divisors for
 */
static bool mrst_lvds_find_best_pll(const struct gma_limit_t *limit,
				    struct drm_crtc *crtc, int target,
				    int refclk, struct gma_clock_t *best_clock)
{
	struct gma_clock_t clock;
	int err = target;

	memset(best_clock, 0, sizeof(*best_clock));

	for (clock.m = limit->m.min; clock.m <= limit->m.max; clock.m++) {
		for (clock.p1 = limit->p1.min; clock.p1 <= limit->p1.max;
		     clock.p1++) {
			int this_err;

			mrst_lvds_clock(refclk, &clock);

			this_err = abs(clock.dot - target);
			if (this_err < err) {
				*best_clock = clock;
				err = this_err;
			}
		}
	}
	return err != target;
}

/**
 * Sets the power management mode of the pipe and plane.
 *
 * This code should probably grow support for turning the cursor off and back
 * on appropriately at the same time as we're turning the pipe off/on.
 */
static void oaktrail_crtc_dpms(struct drm_crtc *crtc, int mode)
{
	struct drm_device *dev = crtc->dev;
	struct drm_psb_private *dev_priv = dev->dev_private;
	struct gma_crtc *gma_crtc = to_gma_crtc(crtc);
	int pipe = gma_crtc->pipe;
	const struct psb_offset *map = &dev_priv->regmap[pipe];
	u32 temp;
	int i;
	int need_aux = gma_pipe_has_type(crtc, INTEL_OUTPUT_SDVO) ? 1 : 0;

	if (gma_pipe_has_type(crtc, INTEL_OUTPUT_HDMI)) {
		oaktrail_crtc_hdmi_dpms(crtc, mode);
		return;
	}

	if (!gma_power_begin(dev, true))
		return;

	/* XXX: When our outputs are all unaware of DPMS modes other than off
	 * and on, we should map those modes to DRM_MODE_DPMS_OFF in the CRTC.
	 */
	switch (mode) {
	case DRM_MODE_DPMS_ON:
	case DRM_MODE_DPMS_STANDBY:
	case DRM_MODE_DPMS_SUSPEND:
		for (i = 0; i <= need_aux; i++) {
			/* Enable the DPLL */
			temp = REG_READ_WITH_AUX(map->dpll, i);
			if ((temp & DPLL_VCO_ENABLE) == 0) {
				REG_WRITE_WITH_AUX(map->dpll, temp, i);
				REG_READ_WITH_AUX(map->dpll, i);
				/* Wait for the clocks to stabilize. */
				udelay(150);
				REG_WRITE_WITH_AUX(map->dpll,
						   temp | DPLL_VCO_ENABLE, i);
				REG_READ_WITH_AUX(map->dpll, i);
				/* Wait for the clocks to stabilize. */
				udelay(150);
				REG_WRITE_WITH_AUX(map->dpll,
						   temp | DPLL_VCO_ENABLE, i);
				REG_READ_WITH_AUX(map->dpll, i);
				/* Wait for the clocks to stabilize. */
				udelay(150);
			}

			/* Enable the pipe */
			temp = REG_READ_WITH_AUX(map->conf, i);
			if ((temp & PIPEACONF_ENABLE) == 0) {
				REG_WRITE_WITH_AUX(map->conf,
						   temp | PIPEACONF_ENABLE, i);
			}

			/* Enable the plane */
			temp = REG_READ_WITH_AUX(map->cntr, i);
			if ((temp & DISPLAY_PLANE_ENABLE) == 0) {
				REG_WRITE_WITH_AUX(map->cntr,
						   temp | DISPLAY_PLANE_ENABLE,
						   i);
				/* Flush the plane changes */
				REG_WRITE_WITH_AUX(map->base,
					REG_READ_WITH_AUX(map->base, i), i);
			}

<<<<<<< HEAD
=======
		}
>>>>>>> d8ec26d7
		gma_crtc_load_lut(crtc);

		/* Give the overlay scaler a chance to enable
		   if it's on this pipe */
		/* psb_intel_crtc_dpms_video(crtc, true); TODO */
		break;
	case DRM_MODE_DPMS_OFF:
		/* Give the overlay scaler a chance to disable
		 * if it's on this pipe */
		/* psb_intel_crtc_dpms_video(crtc, FALSE); TODO */

		for (i = 0; i <= need_aux; i++) {
			/* Disable the VGA plane that we never use */
			REG_WRITE_WITH_AUX(VGACNTRL, VGA_DISP_DISABLE, i);
			/* Disable display plane */
			temp = REG_READ_WITH_AUX(map->cntr, i);
			if ((temp & DISPLAY_PLANE_ENABLE) != 0) {
				REG_WRITE_WITH_AUX(map->cntr,
					temp & ~DISPLAY_PLANE_ENABLE, i);
				/* Flush the plane changes */
				REG_WRITE_WITH_AUX(map->base,
						   REG_READ(map->base), i);
				REG_READ_WITH_AUX(map->base, i);
			}

<<<<<<< HEAD
		/* Next, disable display pipes */
		temp = REG_READ(map->conf);
		if ((temp & PIPEACONF_ENABLE) != 0) {
			REG_WRITE(map->conf, temp & ~PIPEACONF_ENABLE);
			REG_READ(map->conf);
		}
		/* Wait for for the pipe disable to take effect. */
		gma_wait_for_vblank(dev);
=======
			/* Next, disable display pipes */
			temp = REG_READ_WITH_AUX(map->conf, i);
			if ((temp & PIPEACONF_ENABLE) != 0) {
				REG_WRITE_WITH_AUX(map->conf,
						   temp & ~PIPEACONF_ENABLE, i);
				REG_READ_WITH_AUX(map->conf, i);
			}
			/* Wait for for the pipe disable to take effect. */
			gma_wait_for_vblank(dev);

			temp = REG_READ_WITH_AUX(map->dpll, i);
			if ((temp & DPLL_VCO_ENABLE) != 0) {
				REG_WRITE_WITH_AUX(map->dpll,
						   temp & ~DPLL_VCO_ENABLE, i);
				REG_READ_WITH_AUX(map->dpll, i);
			}
>>>>>>> d8ec26d7

			/* Wait for the clocks to turn off. */
			udelay(150);
		}
		break;
	}

	/* Set FIFO Watermarks (values taken from EMGD) */
	REG_WRITE(DSPARB, 0x3f80);
	REG_WRITE(DSPFW1, 0x3f8f0404);
	REG_WRITE(DSPFW2, 0x04040f04);
	REG_WRITE(DSPFW3, 0x0);
	REG_WRITE(DSPFW4, 0x04040404);
	REG_WRITE(DSPFW5, 0x04040404);
	REG_WRITE(DSPFW6, 0x78);
	REG_WRITE(DSPCHICKENBIT, REG_READ(DSPCHICKENBIT) | 0xc040);

	gma_power_end(dev);
}

/**
 * Return the pipe currently connected to the panel fitter,
 * or -1 if the panel fitter is not present or not in use
 */
static int oaktrail_panel_fitter_pipe(struct drm_device *dev)
{
	u32 pfit_control;

	pfit_control = REG_READ(PFIT_CONTROL);

	/* See if the panel fitter is in use */
	if ((pfit_control & PFIT_ENABLE) == 0)
		return -1;
	return (pfit_control >> 29) & 3;
}

static int oaktrail_crtc_mode_set(struct drm_crtc *crtc,
			      struct drm_display_mode *mode,
			      struct drm_display_mode *adjusted_mode,
			      int x, int y,
			      struct drm_framebuffer *old_fb)
{
	struct drm_device *dev = crtc->dev;
	struct gma_crtc *gma_crtc = to_gma_crtc(crtc);
	struct drm_psb_private *dev_priv = dev->dev_private;
	int pipe = gma_crtc->pipe;
	const struct psb_offset *map = &dev_priv->regmap[pipe];
	int refclk = 0;
	struct gma_clock_t clock;
	const struct gma_limit_t *limit;
	u32 dpll = 0, fp = 0, dspcntr, pipeconf;
	bool ok, is_sdvo = false;
	bool is_lvds = false;
	bool is_mipi = false;
	struct drm_mode_config *mode_config = &dev->mode_config;
	struct gma_encoder *gma_encoder = NULL;
	uint64_t scalingType = DRM_MODE_SCALE_FULLSCREEN;
	struct drm_connector *connector;
	int i;
	int need_aux = gma_pipe_has_type(crtc, INTEL_OUTPUT_SDVO) ? 1 : 0;

	if (gma_pipe_has_type(crtc, INTEL_OUTPUT_HDMI))
		return oaktrail_crtc_hdmi_mode_set(crtc, mode, adjusted_mode, x, y, old_fb);

	if (!gma_power_begin(dev, true))
		return 0;

	memcpy(&gma_crtc->saved_mode,
		mode,
		sizeof(struct drm_display_mode));
	memcpy(&gma_crtc->saved_adjusted_mode,
		adjusted_mode,
		sizeof(struct drm_display_mode));

	list_for_each_entry(connector, &mode_config->connector_list, head) {
		if (!connector->encoder || connector->encoder->crtc != crtc)
			continue;

		gma_encoder = gma_attached_encoder(connector);

		switch (gma_encoder->type) {
		case INTEL_OUTPUT_LVDS:
			is_lvds = true;
			break;
		case INTEL_OUTPUT_SDVO:
			is_sdvo = true;
			break;
		case INTEL_OUTPUT_MIPI:
			is_mipi = true;
			break;
		}
	}

	/* Disable the VGA plane that we never use */
	for (i = 0; i <= need_aux; i++)
		REG_WRITE_WITH_AUX(VGACNTRL, VGA_DISP_DISABLE, i);

	/* Disable the panel fitter if it was on our pipe */
	if (oaktrail_panel_fitter_pipe(dev) == pipe)
		REG_WRITE(PFIT_CONTROL, 0);

	for (i = 0; i <= need_aux; i++) {
		REG_WRITE_WITH_AUX(map->src, ((mode->crtc_hdisplay - 1) << 16) |
					     (mode->crtc_vdisplay - 1), i);
	}

	if (gma_encoder)
		drm_object_property_get_value(&connector->base,
			dev->mode_config.scaling_mode_property, &scalingType);

	if (scalingType == DRM_MODE_SCALE_NO_SCALE) {
		/* Moorestown doesn't have register support for centering so
		 * we need to mess with the h/vblank and h/vsync start and
		 * ends to get centering */
		int offsetX = 0, offsetY = 0;

		offsetX = (adjusted_mode->crtc_hdisplay -
			   mode->crtc_hdisplay) / 2;
		offsetY = (adjusted_mode->crtc_vdisplay -
			   mode->crtc_vdisplay) / 2;

		for (i = 0; i <= need_aux; i++) {
			REG_WRITE_WITH_AUX(map->htotal, (mode->crtc_hdisplay - 1) |
				((adjusted_mode->crtc_htotal - 1) << 16), i);
			REG_WRITE_WITH_AUX(map->vtotal, (mode->crtc_vdisplay - 1) |
				((adjusted_mode->crtc_vtotal - 1) << 16), i);
			REG_WRITE_WITH_AUX(map->hblank,
				(adjusted_mode->crtc_hblank_start - offsetX - 1) |
				((adjusted_mode->crtc_hblank_end - offsetX - 1) << 16), i);
			REG_WRITE_WITH_AUX(map->hsync,
				(adjusted_mode->crtc_hsync_start - offsetX - 1) |
				((adjusted_mode->crtc_hsync_end - offsetX - 1) << 16), i);
			REG_WRITE_WITH_AUX(map->vblank,
				(adjusted_mode->crtc_vblank_start - offsetY - 1) |
				((adjusted_mode->crtc_vblank_end - offsetY - 1) << 16), i);
			REG_WRITE_WITH_AUX(map->vsync,
				(adjusted_mode->crtc_vsync_start - offsetY - 1) |
				((adjusted_mode->crtc_vsync_end - offsetY - 1) << 16), i);
		}
	} else {
		for (i = 0; i <= need_aux; i++) {
			REG_WRITE_WITH_AUX(map->htotal, (adjusted_mode->crtc_hdisplay - 1) |
				((adjusted_mode->crtc_htotal - 1) << 16), i);
			REG_WRITE_WITH_AUX(map->vtotal, (adjusted_mode->crtc_vdisplay - 1) |
				((adjusted_mode->crtc_vtotal - 1) << 16), i);
			REG_WRITE_WITH_AUX(map->hblank, (adjusted_mode->crtc_hblank_start - 1) |
				((adjusted_mode->crtc_hblank_end - 1) << 16), i);
			REG_WRITE_WITH_AUX(map->hsync, (adjusted_mode->crtc_hsync_start - 1) |
				((adjusted_mode->crtc_hsync_end - 1) << 16), i);
			REG_WRITE_WITH_AUX(map->vblank, (adjusted_mode->crtc_vblank_start - 1) |
				((adjusted_mode->crtc_vblank_end - 1) << 16), i);
			REG_WRITE_WITH_AUX(map->vsync, (adjusted_mode->crtc_vsync_start - 1) |
				((adjusted_mode->crtc_vsync_end - 1) << 16), i);
		}
	}

	/* Flush the plane changes */
	{
		struct drm_crtc_helper_funcs *crtc_funcs =
		    crtc->helper_private;
		crtc_funcs->mode_set_base(crtc, x, y, old_fb);
	}

	/* setup pipeconf */
	pipeconf = REG_READ(map->conf);

	/* Set up the display plane register */
	dspcntr = REG_READ(map->cntr);
	dspcntr |= DISPPLANE_GAMMA_ENABLE;

	if (pipe == 0)
		dspcntr |= DISPPLANE_SEL_PIPE_A;
	else
		dspcntr |= DISPPLANE_SEL_PIPE_B;

	if (is_mipi)
		goto oaktrail_crtc_mode_set_exit;


	dpll = 0;		/*BIT16 = 0 for 100MHz reference */

	refclk = is_sdvo ? 96000 : dev_priv->core_freq * 1000;
	limit = mrst_limit(crtc, refclk);
	ok = limit->find_pll(limit, crtc, adjusted_mode->clock,
			     refclk, &clock);

	if (is_sdvo) {
		/* Convert calculated values to register values */
		clock.p1 = (1L << (clock.p1 - 1));
		clock.m -= 2;
		clock.n = (1L << (clock.n - 1));
	}

	if (!ok)
		DRM_ERROR("Failed to find proper PLL settings");

	mrst_print_pll(&clock);

	if (is_sdvo)
		fp = clock.n << 16 | clock.m;
	else
		fp = oaktrail_m_converts[(clock.m - MRST_M_MIN)] << 8;

	dpll |= DPLL_VGA_MODE_DIS;


	dpll |= DPLL_VCO_ENABLE;

	if (is_lvds)
		dpll |= DPLLA_MODE_LVDS;
	else
		dpll |= DPLLB_MODE_DAC_SERIAL;

	if (is_sdvo) {
		int sdvo_pixel_multiply =
		    adjusted_mode->clock / mode->clock;

		dpll |= DPLL_DVO_HIGH_SPEED;
		dpll |=
		    (sdvo_pixel_multiply -
		     1) << SDVO_MULTIPLIER_SHIFT_HIRES;
	}


	/* compute bitmask from p1 value */
	if (is_sdvo)
		dpll |= clock.p1 << 16; // dpll |= (1 << (clock.p1 - 1)) << 16;
	else
		dpll |= (1 << (clock.p1 - 2)) << 17;

	dpll |= DPLL_VCO_ENABLE;

	if (dpll & DPLL_VCO_ENABLE) {
		for (i = 0; i <= need_aux; i++) {
			REG_WRITE_WITH_AUX(map->fp0, fp, i);
			REG_WRITE_WITH_AUX(map->dpll, dpll & ~DPLL_VCO_ENABLE, i);
			REG_READ_WITH_AUX(map->dpll, i);
			/* Check the DPLLA lock bit PIPEACONF[29] */
			udelay(150);
		}
	}

	for (i = 0; i <= need_aux; i++) {
		REG_WRITE_WITH_AUX(map->fp0, fp, i);
		REG_WRITE_WITH_AUX(map->dpll, dpll, i);
		REG_READ_WITH_AUX(map->dpll, i);
		/* Wait for the clocks to stabilize. */
		udelay(150);

		/* write it again -- the BIOS does, after all */
		REG_WRITE_WITH_AUX(map->dpll, dpll, i);
		REG_READ_WITH_AUX(map->dpll, i);
		/* Wait for the clocks to stabilize. */
		udelay(150);

<<<<<<< HEAD
	REG_WRITE(map->conf, pipeconf);
	REG_READ(map->conf);
	gma_wait_for_vblank(dev);

	REG_WRITE(map->cntr, dspcntr);
	gma_wait_for_vblank(dev);
=======
		REG_WRITE_WITH_AUX(map->conf, pipeconf, i);
		REG_READ_WITH_AUX(map->conf, i);
		gma_wait_for_vblank(dev);

		REG_WRITE_WITH_AUX(map->cntr, dspcntr, i);
		gma_wait_for_vblank(dev);
	}
>>>>>>> d8ec26d7

oaktrail_crtc_mode_set_exit:
	gma_power_end(dev);
	return 0;
}

static int oaktrail_pipe_set_base(struct drm_crtc *crtc,
			    int x, int y, struct drm_framebuffer *old_fb)
{
	struct drm_device *dev = crtc->dev;
	struct drm_psb_private *dev_priv = dev->dev_private;
	struct gma_crtc *gma_crtc = to_gma_crtc(crtc);
	struct psb_framebuffer *psbfb = to_psb_fb(crtc->fb);
	int pipe = gma_crtc->pipe;
	const struct psb_offset *map = &dev_priv->regmap[pipe];
	unsigned long start, offset;

	u32 dspcntr;
	int ret = 0;

	/* no fb bound */
	if (!crtc->fb) {
		dev_dbg(dev->dev, "No FB bound\n");
		return 0;
	}

	if (!gma_power_begin(dev, true))
		return 0;

	start = psbfb->gtt->offset;
	offset = y * crtc->fb->pitches[0] + x * (crtc->fb->bits_per_pixel / 8);

	REG_WRITE(map->stride, crtc->fb->pitches[0]);

	dspcntr = REG_READ(map->cntr);
	dspcntr &= ~DISPPLANE_PIXFORMAT_MASK;

	switch (crtc->fb->bits_per_pixel) {
	case 8:
		dspcntr |= DISPPLANE_8BPP;
		break;
	case 16:
		if (crtc->fb->depth == 15)
			dspcntr |= DISPPLANE_15_16BPP;
		else
			dspcntr |= DISPPLANE_16BPP;
		break;
	case 24:
	case 32:
		dspcntr |= DISPPLANE_32BPP_NO_ALPHA;
		break;
	default:
		dev_err(dev->dev, "Unknown color depth\n");
		ret = -EINVAL;
		goto pipe_set_base_exit;
	}
	REG_WRITE(map->cntr, dspcntr);

	REG_WRITE(map->base, offset);
	REG_READ(map->base);
	REG_WRITE(map->surf, start);
	REG_READ(map->surf);

pipe_set_base_exit:
	gma_power_end(dev);
	return ret;
}

const struct drm_crtc_helper_funcs oaktrail_helper_funcs = {
	.dpms = oaktrail_crtc_dpms,
	.mode_fixup = gma_crtc_mode_fixup,
	.mode_set = oaktrail_crtc_mode_set,
	.mode_set_base = oaktrail_pipe_set_base,
	.prepare = gma_crtc_prepare,
	.commit = gma_crtc_commit,
};

/* Not used yet */
const struct gma_clock_funcs mrst_clock_funcs = {
	.clock = mrst_lvds_clock,
	.limit = mrst_limit,
	.pll_is_valid = gma_pll_is_valid,
};<|MERGE_RESOLUTION|>--- conflicted
+++ resolved
@@ -283,10 +283,7 @@
 					REG_READ_WITH_AUX(map->base, i), i);
 			}
 
-<<<<<<< HEAD
-=======
-		}
->>>>>>> d8ec26d7
+		}
 		gma_crtc_load_lut(crtc);
 
 		/* Give the overlay scaler a chance to enable
@@ -312,16 +309,6 @@
 				REG_READ_WITH_AUX(map->base, i);
 			}
 
-<<<<<<< HEAD
-		/* Next, disable display pipes */
-		temp = REG_READ(map->conf);
-		if ((temp & PIPEACONF_ENABLE) != 0) {
-			REG_WRITE(map->conf, temp & ~PIPEACONF_ENABLE);
-			REG_READ(map->conf);
-		}
-		/* Wait for for the pipe disable to take effect. */
-		gma_wait_for_vblank(dev);
-=======
 			/* Next, disable display pipes */
 			temp = REG_READ_WITH_AUX(map->conf, i);
 			if ((temp & PIPEACONF_ENABLE) != 0) {
@@ -338,7 +325,6 @@
 						   temp & ~DPLL_VCO_ENABLE, i);
 				REG_READ_WITH_AUX(map->dpll, i);
 			}
->>>>>>> d8ec26d7
 
 			/* Wait for the clocks to turn off. */
 			udelay(150);
@@ -594,14 +580,6 @@
 		/* Wait for the clocks to stabilize. */
 		udelay(150);
 
-<<<<<<< HEAD
-	REG_WRITE(map->conf, pipeconf);
-	REG_READ(map->conf);
-	gma_wait_for_vblank(dev);
-
-	REG_WRITE(map->cntr, dspcntr);
-	gma_wait_for_vblank(dev);
-=======
 		REG_WRITE_WITH_AUX(map->conf, pipeconf, i);
 		REG_READ_WITH_AUX(map->conf, i);
 		gma_wait_for_vblank(dev);
@@ -609,7 +587,6 @@
 		REG_WRITE_WITH_AUX(map->cntr, dspcntr, i);
 		gma_wait_for_vblank(dev);
 	}
->>>>>>> d8ec26d7
 
 oaktrail_crtc_mode_set_exit:
 	gma_power_end(dev);
