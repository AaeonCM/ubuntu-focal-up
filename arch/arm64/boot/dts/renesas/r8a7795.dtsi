--- conflicted
+++ resolved
@@ -120,10 +120,6 @@
 		compatible = "fixed-clock";
 		#clock-cells = <0>;
 		clock-frequency = <0>;
-<<<<<<< HEAD
-		status = "disabled";
-=======
->>>>>>> 9910f5b1
 	};
 
 	/* External SCIF clock - to be overridden by boards that provide it */
