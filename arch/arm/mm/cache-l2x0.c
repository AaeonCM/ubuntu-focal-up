--- conflicted
+++ resolved
@@ -664,13 +664,8 @@
 
 static void __init l2c310_enable(void __iomem *base, u32 aux, unsigned num_lock)
 {
-<<<<<<< HEAD
 	unsigned rev = readl_relaxed(base + L2X0_CACHE_ID) & L2X0_CACHE_ID_RTL_MASK;
-	bool cortex_a9 = read_cpuid_part_number() == ARM_CPU_PART_CORTEX_A9;
-=======
-	unsigned rev = readl_relaxed(base + L2X0_CACHE_ID) & L2X0_CACHE_ID_PART_MASK;
 	bool cortex_a9 = read_cpuid_part() == ARM_CPU_PART_CORTEX_A9;
->>>>>>> 3bb70de6
 
 	if (rev >= L310_CACHE_ID_RTL_R2P0) {
 		if (cortex_a9) {
