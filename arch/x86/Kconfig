--- conflicted
+++ resolved
@@ -822,17 +822,6 @@
 	  This option enables the PVH entry point for guest virtual machines
 	  as specified in the x86/HVM direct boot ABI.
 
-<<<<<<< HEAD
-=======
-config KVM_DEBUG_FS
-	bool "Enable debug information for KVM Guests in debugfs"
-	depends on KVM_GUEST && DEBUG_FS
-	help
-	  This option enables collection of various statistics for KVM guest.
-	  Statistics are displayed in debugfs filesystem. Enabling this option
-	  may incur significant overhead.
-
->>>>>>> a7f7f624
 config PARAVIRT_TIME_ACCOUNTING
 	bool "Paravirtual steal time accounting"
 	depends on PARAVIRT
