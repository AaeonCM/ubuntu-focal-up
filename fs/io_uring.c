--- conflicted
+++ resolved
@@ -524,10 +524,7 @@
 	REQ_F_OVERFLOW_BIT,
 	REQ_F_POLLED_BIT,
 	REQ_F_BUFFER_SELECTED_BIT,
-<<<<<<< HEAD
-=======
 	REQ_F_NO_FILE_TABLE_BIT,
->>>>>>> 358c7c61
 
 	/* not a real bit, just to check we're not overflowing the space */
 	__REQ_F_LAST_BIT,
@@ -581,11 +578,8 @@
 	REQ_F_POLLED		= BIT(REQ_F_POLLED_BIT),
 	/* buffer already selected */
 	REQ_F_BUFFER_SELECTED	= BIT(REQ_F_BUFFER_SELECTED_BIT),
-<<<<<<< HEAD
-=======
 	/* doesn't need file table for this request */
 	REQ_F_NO_FILE_TABLE	= BIT(REQ_F_NO_FILE_TABLE_BIT),
->>>>>>> 358c7c61
 };
 
 struct async_poll {
@@ -1383,11 +1377,7 @@
 	if (likely(!io_is_fallback_req(req)))
 		kmem_cache_free(req_cachep, req);
 	else
-<<<<<<< HEAD
-		clear_bit_unlock(0, (unsigned long *) req->ctx->fallback_req);
-=======
 		clear_bit_unlock(0, (unsigned long *) &req->ctx->fallback_req);
->>>>>>> 358c7c61
 }
 
 struct req_batch {
@@ -1407,13 +1397,6 @@
 		for (i = 0; i < rb->to_free; i++) {
 			struct io_kiocb *req = rb->reqs[i];
 
-<<<<<<< HEAD
-			if (req->flags & REQ_F_FIXED_FILE) {
-				req->file = NULL;
-				percpu_ref_put(req->fixed_file_refs);
-			}
-=======
->>>>>>> 358c7c61
 			if (req->flags & REQ_F_INFLIGHT)
 				inflight++;
 			__io_req_aux_free(req);
@@ -2120,13 +2103,7 @@
 
 	req->rw.addr = READ_ONCE(sqe->addr);
 	req->rw.len = READ_ONCE(sqe->len);
-<<<<<<< HEAD
-	/* we own ->private, reuse it for the buffer index  / buffer ID */
-	req->rw.kiocb.private = (void *) (unsigned long)
-					READ_ONCE(sqe->buf_index);
-=======
 	req->buf_index = READ_ONCE(sqe->buf_index);
->>>>>>> 358c7c61
 	return 0;
 }
 
@@ -2293,17 +2270,10 @@
 					bool needs_lock)
 {
 	struct io_buffer *kbuf;
-<<<<<<< HEAD
-	int bgid;
-
-	kbuf = (struct io_buffer *) (unsigned long) req->rw.addr;
-	bgid = (int) (unsigned long) req->rw.kiocb.private;
-=======
 	u16 bgid;
 
 	kbuf = (struct io_buffer *) (unsigned long) req->rw.addr;
 	bgid = req->buf_index;
->>>>>>> 358c7c61
 	kbuf = io_buffer_select(req, len, bgid, kbuf, needs_lock);
 	if (IS_ERR(kbuf))
 		return kbuf;
@@ -2394,11 +2364,7 @@
 	}
 
 	/* buffer index only valid with fixed read/write, or buffer select  */
-<<<<<<< HEAD
-	if (req->rw.kiocb.private && !(req->flags & REQ_F_BUFFER_SELECT))
-=======
 	if (req->buf_index && !(req->flags & REQ_F_BUFFER_SELECT))
->>>>>>> 358c7c61
 		return -EINVAL;
 
 	if (opcode == IORING_OP_READ || opcode == IORING_OP_WRITE) {
@@ -2604,11 +2570,7 @@
 	 * If the file doesn't support async, mark it as REQ_F_MUST_PUNT so
 	 * we know to async punt it even if it was opened O_NONBLOCK
 	 */
-<<<<<<< HEAD
-	if (force_nonblock && !io_file_supports_async(req->file))
-=======
 	if (force_nonblock && !io_file_supports_async(req->file, READ))
->>>>>>> 358c7c61
 		goto copy_iov;
 
 	iov_count = iov_iter_count(&iter);
@@ -2631,12 +2593,8 @@
 			if (ret)
 				goto out_free;
 			/* any defer here is final, must blocking retry */
-<<<<<<< HEAD
-			if (!(req->flags & REQ_F_NOWAIT))
-=======
 			if (!(req->flags & REQ_F_NOWAIT) &&
 			    !file_can_poll(req->file))
->>>>>>> 358c7c61
 				req->flags |= REQ_F_MUST_PUNT;
 			return -EAGAIN;
 		}
@@ -2704,11 +2662,7 @@
 	 * If the file doesn't support async, mark it as REQ_F_MUST_PUNT so
 	 * we know to async punt it even if it was opened O_NONBLOCK
 	 */
-<<<<<<< HEAD
-	if (force_nonblock && !io_file_supports_async(req->file))
-=======
 	if (force_nonblock && !io_file_supports_async(req->file, WRITE))
->>>>>>> 358c7c61
 		goto copy_iov;
 
 	/* file path doesn't support NOWAIT for non-direct_IO */
@@ -2762,12 +2716,8 @@
 			if (ret)
 				goto out_free;
 			/* any defer here is final, must blocking retry */
-<<<<<<< HEAD
-			req->flags |= REQ_F_MUST_PUNT;
-=======
 			if (!file_can_poll(req->file))
 				req->flags |= REQ_F_MUST_PUNT;
->>>>>>> 358c7c61
 			return -EAGAIN;
 		}
 	}
@@ -2807,18 +2757,6 @@
 	return 0;
 }
 
-<<<<<<< HEAD
-static bool io_splice_punt(struct file *file)
-{
-	if (get_pipe_info(file))
-		return false;
-	if (!io_file_supports_async(file))
-		return true;
-	return !(file->f_flags & O_NONBLOCK);
-}
-
-=======
->>>>>>> 358c7c61
 static int io_splice(struct io_kiocb *req, bool force_nonblock)
 {
 	struct io_splice *sp = &req->splice;
@@ -2826,32 +2764,16 @@
 	struct file *out = sp->file_out;
 	unsigned int flags = sp->flags & ~SPLICE_F_FD_IN_FIXED;
 	loff_t *poff_in, *poff_out;
-<<<<<<< HEAD
-	long ret;
-
-	if (force_nonblock) {
-		if (io_splice_punt(in) || io_splice_punt(out))
-			return -EAGAIN;
-		flags |= SPLICE_F_NONBLOCK;
-	}
+	long ret = 0;
+
+	if (force_nonblock)
+		return -EAGAIN;
 
 	poff_in = (sp->off_in == -1) ? NULL : &sp->off_in;
 	poff_out = (sp->off_out == -1) ? NULL : &sp->off_out;
-	ret = do_splice(in, poff_in, out, poff_out, sp->len, flags);
-	if (force_nonblock && ret == -EAGAIN)
-		return -EAGAIN;
-=======
-	long ret = 0;
-
-	if (force_nonblock)
-		return -EAGAIN;
-
-	poff_in = (sp->off_in == -1) ? NULL : &sp->off_in;
-	poff_out = (sp->off_out == -1) ? NULL : &sp->off_out;
 
 	if (sp->len)
 		ret = do_splice(in, poff_in, out, poff_out, sp->len, flags);
->>>>>>> 358c7c61
 
 	io_put_file(req, in, (sp->flags & SPLICE_F_FD_IN_FIXED));
 	req->flags &= ~REQ_F_NEED_CLEANUP;
@@ -2928,7 +2850,6 @@
 static void io_fsync_finish(struct io_wq_work **workptr)
 {
 	struct io_kiocb *req = container_of(*workptr, struct io_kiocb, work);
-<<<<<<< HEAD
 
 	if (io_req_cancelled(req))
 		return;
@@ -2936,15 +2857,6 @@
 	io_steal_work(req, workptr);
 }
 
-=======
-
-	if (io_req_cancelled(req))
-		return;
-	__io_fsync(req);
-	io_steal_work(req, workptr);
-}
-
->>>>>>> 358c7c61
 static int io_fsync(struct io_kiocb *req, bool force_nonblock)
 {
 	/* fsync always requires a blocking context */
@@ -3579,15 +3491,6 @@
 static void io_sync_file_range_finish(struct io_wq_work **workptr)
 {
 	struct io_kiocb *req = container_of(*workptr, struct io_kiocb, work);
-<<<<<<< HEAD
-
-	if (io_req_cancelled(req))
-		return;
-	__io_sync_file_range(req);
-	io_put_req(req); /* put submission ref */
-}
-
-=======
 
 	if (io_req_cancelled(req))
 		return;
@@ -3595,7 +3498,6 @@
 	io_steal_work(req, workptr);
 }
 
->>>>>>> 358c7c61
 static int io_sync_file_range(struct io_kiocb *req, bool force_nonblock)
 {
 	/* sync_file_range always requires a blocking context */
@@ -4073,7 +3975,6 @@
 		return -EAGAIN;
 	}
 	return 0;
-<<<<<<< HEAD
 }
 
 static int io_connect_prep(struct io_kiocb *req, const struct io_uring_sqe *sqe)
@@ -4092,341 +3993,6 @@
 	if (!io)
 		return 0;
 
-	return move_addr_to_kernel(conn->addr, conn->addr_len,
-					&io->connect.address);
-}
-
-static int io_connect(struct io_kiocb *req, bool force_nonblock)
-{
-	struct io_async_ctx __io, *io;
-	unsigned file_flags;
-	int ret;
-
-	if (req->io) {
-		io = req->io;
-	} else {
-		ret = move_addr_to_kernel(req->connect.addr,
-						req->connect.addr_len,
-						&__io.connect.address);
-		if (ret)
-			goto out;
-		io = &__io;
-	}
-
-	file_flags = force_nonblock ? O_NONBLOCK : 0;
-
-	ret = __sys_connect_file(req->file, &io->connect.address,
-					req->connect.addr_len, file_flags);
-	if ((ret == -EAGAIN || ret == -EINPROGRESS) && force_nonblock) {
-		if (req->io)
-			return -EAGAIN;
-		if (io_alloc_async_ctx(req)) {
-			ret = -ENOMEM;
-			goto out;
-		}
-		memcpy(&req->io->connect, &__io.connect, sizeof(__io.connect));
-		return -EAGAIN;
-	}
-	if (ret == -ERESTARTSYS)
-		ret = -EINTR;
-out:
-	if (ret < 0)
-		req_set_fail_links(req);
-	io_cqring_add_event(req, ret);
-	io_put_req(req);
-	return 0;
-}
-#else /* !CONFIG_NET */
-static int io_sendmsg_prep(struct io_kiocb *req, const struct io_uring_sqe *sqe)
-{
-	return -EOPNOTSUPP;
-}
-
-static int io_sendmsg(struct io_kiocb *req, bool force_nonblock)
-{
-	return -EOPNOTSUPP;
-}
-
-static int io_send(struct io_kiocb *req, bool force_nonblock)
-{
-	return -EOPNOTSUPP;
-}
-
-static int io_recvmsg_prep(struct io_kiocb *req,
-			   const struct io_uring_sqe *sqe)
-{
-	return -EOPNOTSUPP;
-}
-
-static int io_recvmsg(struct io_kiocb *req, bool force_nonblock)
-{
-	return -EOPNOTSUPP;
-}
-
-static int io_recv(struct io_kiocb *req, bool force_nonblock)
-{
-	return -EOPNOTSUPP;
-}
-
-static int io_accept_prep(struct io_kiocb *req, const struct io_uring_sqe *sqe)
-{
-	return -EOPNOTSUPP;
-}
-
-static int io_accept(struct io_kiocb *req, bool force_nonblock)
-{
-	return -EOPNOTSUPP;
-}
-
-static int io_connect_prep(struct io_kiocb *req, const struct io_uring_sqe *sqe)
-{
-	return -EOPNOTSUPP;
-}
-
-static int io_connect(struct io_kiocb *req, bool force_nonblock)
-{
-	return -EOPNOTSUPP;
-}
-#endif /* CONFIG_NET */
-
-struct io_poll_table {
-	struct poll_table_struct pt;
-	struct io_kiocb *req;
-	int error;
-};
-
-static void __io_queue_proc(struct io_poll_iocb *poll, struct io_poll_table *pt,
-			    struct wait_queue_head *head)
-{
-	if (unlikely(poll->head)) {
-		pt->error = -EINVAL;
-		return;
-	}
-
-	pt->error = 0;
-	poll->head = head;
-	add_wait_queue(head, &poll->wait);
-}
-
-static void io_async_queue_proc(struct file *file, struct wait_queue_head *head,
-			       struct poll_table_struct *p)
-{
-	struct io_poll_table *pt = container_of(p, struct io_poll_table, pt);
-
-	__io_queue_proc(&pt->req->apoll->poll, pt, head);
-}
-
-static int __io_async_wake(struct io_kiocb *req, struct io_poll_iocb *poll,
-			   __poll_t mask, task_work_func_t func)
-{
-	struct task_struct *tsk;
-	int ret;
-
-	/* for instances that support it check for an event match first: */
-	if (mask && !(mask & poll->events))
-		return 0;
-
-	trace_io_uring_task_add(req->ctx, req->opcode, req->user_data, mask);
-
-	list_del_init(&poll->wait.entry);
-
-	tsk = req->task;
-	req->result = mask;
-	init_task_work(&req->task_work, func);
-	/*
-	 * If this fails, then the task is exiting. Punt to one of the io-wq
-	 * threads to ensure the work gets run, we can't always rely on exit
-	 * cancelation taking care of this.
-	 */
-	ret = task_work_add(tsk, &req->task_work, true);
-	if (unlikely(ret)) {
-		tsk = io_wq_get_task(req->ctx->io_wq);
-		task_work_add(tsk, &req->task_work, true);
-	}
-	wake_up_process(tsk);
-	return 1;
-}
-
-static bool io_poll_rewait(struct io_kiocb *req, struct io_poll_iocb *poll)
-	__acquires(&req->ctx->completion_lock)
-{
-	struct io_ring_ctx *ctx = req->ctx;
-
-	if (!req->result && !READ_ONCE(poll->canceled)) {
-		struct poll_table_struct pt = { ._key = poll->events };
-
-		req->result = vfs_poll(req->file, &pt) & poll->events;
-	}
-
-	spin_lock_irq(&ctx->completion_lock);
-	if (!req->result && !READ_ONCE(poll->canceled)) {
-		add_wait_queue(poll->head, &poll->wait);
-		return true;
-	}
-
-	return false;
-}
-
-static void io_async_task_func(struct callback_head *cb)
-{
-	struct io_kiocb *req = container_of(cb, struct io_kiocb, task_work);
-	struct async_poll *apoll = req->apoll;
-	struct io_ring_ctx *ctx = req->ctx;
-	bool canceled;
-
-	trace_io_uring_task_run(req->ctx, req->opcode, req->user_data);
-
-	if (io_poll_rewait(req, &apoll->poll)) {
-		spin_unlock_irq(&ctx->completion_lock);
-		return;
-	}
-
-	if (hash_hashed(&req->hash_node))
-		hash_del(&req->hash_node);
-
-	canceled = READ_ONCE(apoll->poll.canceled);
-	if (canceled) {
-		io_cqring_fill_event(req, -ECANCELED);
-		io_commit_cqring(ctx);
-	}
-
-	spin_unlock_irq(&ctx->completion_lock);
-
-	if (canceled) {
-		kfree(apoll);
-		io_cqring_ev_posted(ctx);
-		req_set_fail_links(req);
-		io_put_req(req);
-		return;
-	}
-
-	/* restore ->work in case we need to retry again */
-	memcpy(&req->work, &apoll->work, sizeof(req->work));
-
-	__set_current_state(TASK_RUNNING);
-	mutex_lock(&ctx->uring_lock);
-	__io_queue_sqe(req, NULL);
-	mutex_unlock(&ctx->uring_lock);
-
-	kfree(apoll);
-}
-
-static int io_async_wake(struct wait_queue_entry *wait, unsigned mode, int sync,
-			void *key)
-{
-	struct io_kiocb *req = wait->private;
-	struct io_poll_iocb *poll = &req->apoll->poll;
-
-	trace_io_uring_poll_wake(req->ctx, req->opcode, req->user_data,
-					key_to_poll(key));
-
-	return __io_async_wake(req, poll, key_to_poll(key), io_async_task_func);
-}
-
-static void io_poll_req_insert(struct io_kiocb *req)
-{
-	struct io_ring_ctx *ctx = req->ctx;
-	struct hlist_head *list;
-
-	list = &ctx->cancel_hash[hash_long(req->user_data, ctx->cancel_hash_bits)];
-	hlist_add_head(&req->hash_node, list);
-}
-
-static __poll_t __io_arm_poll_handler(struct io_kiocb *req,
-				      struct io_poll_iocb *poll,
-				      struct io_poll_table *ipt, __poll_t mask,
-				      wait_queue_func_t wake_func)
-	__acquires(&ctx->completion_lock)
-{
-	struct io_ring_ctx *ctx = req->ctx;
-	bool cancel = false;
-
-	poll->file = req->file;
-	poll->head = NULL;
-	poll->done = poll->canceled = false;
-	poll->events = mask;
-
-	ipt->pt._key = mask;
-	ipt->req = req;
-	ipt->error = -EINVAL;
-
-	INIT_LIST_HEAD(&poll->wait.entry);
-	init_waitqueue_func_entry(&poll->wait, wake_func);
-	poll->wait.private = req;
-
-	mask = vfs_poll(req->file, &ipt->pt) & poll->events;
-
-	spin_lock_irq(&ctx->completion_lock);
-	if (likely(poll->head)) {
-		spin_lock(&poll->head->lock);
-		if (unlikely(list_empty(&poll->wait.entry))) {
-			if (ipt->error)
-				cancel = true;
-			ipt->error = 0;
-			mask = 0;
-		}
-		if (mask || ipt->error)
-			list_del_init(&poll->wait.entry);
-		else if (cancel)
-			WRITE_ONCE(poll->canceled, true);
-		else if (!poll->done) /* actually waiting for an event */
-			io_poll_req_insert(req);
-		spin_unlock(&poll->head->lock);
-	}
-
-	return mask;
-=======
->>>>>>> 358c7c61
-}
-
-static bool io_arm_poll_handler(struct io_kiocb *req)
-{
-<<<<<<< HEAD
-	const struct io_op_def *def = &io_op_defs[req->opcode];
-	struct io_ring_ctx *ctx = req->ctx;
-	struct async_poll *apoll;
-	struct io_poll_table ipt;
-	__poll_t mask, ret;
-=======
-	struct io_connect *conn = &req->connect;
-	struct io_async_ctx *io = req->io;
-
-	if (unlikely(req->ctx->flags & (IORING_SETUP_IOPOLL|IORING_SETUP_SQPOLL)))
-		return -EINVAL;
-	if (sqe->ioprio || sqe->len || sqe->buf_index || sqe->rw_flags)
-		return -EINVAL;
->>>>>>> 358c7c61
-
-	if (!req->file || !file_can_poll(req->file))
-		return false;
-	if (req->flags & (REQ_F_MUST_PUNT | REQ_F_POLLED))
-		return false;
-	if (!def->pollin && !def->pollout)
-		return false;
-
-	apoll = kmalloc(sizeof(*apoll), GFP_ATOMIC);
-	if (unlikely(!apoll))
-		return false;
-
-<<<<<<< HEAD
-	req->flags |= REQ_F_POLLED;
-	memcpy(&apoll->work, &req->work, sizeof(req->work));
-
-	get_task_struct(current);
-	req->task = current;
-	req->apoll = apoll;
-	INIT_HLIST_NODE(&req->hash_node);
-
-	mask = 0;
-	if (def->pollin)
-		mask |= POLLIN | POLLRDNORM;
-	if (def->pollout)
-		mask |= POLLOUT | POLLWRNORM;
-	mask |= POLLERR | POLLPRI;
-
-	ipt.pt._qproc = io_async_queue_proc;
-
-=======
 	return move_addr_to_kernel(conn->addr, conn->addr_len,
 					&io->connect.address);
 }
@@ -4750,7 +4316,6 @@
 
 	ipt.pt._qproc = io_async_queue_proc;
 
->>>>>>> 358c7c61
 	ret = __io_arm_poll_handler(req, &apoll->poll, &ipt, mask,
 					io_async_wake);
 	if (ret) {
@@ -4799,11 +4364,7 @@
 
 	hash_del(&req->hash_node);
 
-<<<<<<< HEAD
-	if (apoll) {
-=======
 	if (do_complete && apoll) {
->>>>>>> 358c7c61
 		/*
 		 * restore ->work because we need to call io_req_work_drop_env.
 		 */
@@ -5688,7 +5249,6 @@
 				break;
 		}
 		ret = io_fadvise(req, force_nonblock);
-<<<<<<< HEAD
 		break;
 	case IORING_OP_MADVISE:
 		if (sqe) {
@@ -5713,42 +5273,6 @@
 				break;
 		}
 		ret = io_epoll_ctl(req, force_nonblock);
-=======
->>>>>>> 358c7c61
-		break;
-	case IORING_OP_SPLICE:
-		if (sqe) {
-			ret = io_splice_prep(req, sqe);
-			if (ret < 0)
-				break;
-		}
-<<<<<<< HEAD
-		ret = io_splice(req, force_nonblock);
-=======
-		ret = io_madvise(req, force_nonblock);
->>>>>>> 358c7c61
-		break;
-	case IORING_OP_PROVIDE_BUFFERS:
-		if (sqe) {
-			ret = io_provide_buffers_prep(req, sqe);
-			if (ret)
-				break;
-		}
-<<<<<<< HEAD
-		ret = io_provide_buffers(req, force_nonblock);
-=======
-		ret = io_openat2(req, force_nonblock);
->>>>>>> 358c7c61
-		break;
-	case IORING_OP_REMOVE_BUFFERS:
-		if (sqe) {
-			ret = io_remove_buffers_prep(req, sqe);
-			if (ret)
-				break;
-		}
-<<<<<<< HEAD
-=======
-		ret = io_epoll_ctl(req, force_nonblock);
 		break;
 	case IORING_OP_SPLICE:
 		if (sqe) {
@@ -5772,7 +5296,6 @@
 			if (ret)
 				break;
 		}
->>>>>>> 358c7c61
 		ret = io_remove_buffers(req, force_nonblock);
 		break;
 	default:
@@ -5836,18 +5359,6 @@
 	}
 
 	io_steal_work(req, workptr);
-<<<<<<< HEAD
-}
-
-static int io_req_needs_file(struct io_kiocb *req, int fd)
-{
-	if (!io_op_defs[req->opcode].needs_file)
-		return 0;
-	if ((fd == -1 || fd == AT_FDCWD) && io_op_defs[req->opcode].fd_non_neg)
-		return 0;
-	return 1;
-=======
->>>>>>> 358c7c61
 }
 
 static inline struct file *io_file_from_index(struct io_ring_ctx *ctx,
@@ -5884,8 +5395,6 @@
 
 	*out_file = file;
 	return 0;
-<<<<<<< HEAD
-=======
 }
 
 static int io_req_set_file(struct io_submit_state *state, struct io_kiocb *req,
@@ -5894,22 +5403,6 @@
 	bool fixed;
 
 	fixed = (req->flags & REQ_F_FIXED_FILE) != 0;
-	if (unlikely(!fixed && req->needs_fixed_file))
-		return -EBADF;
-
-	return io_file_get(state, req, fd, &req->file, fixed);
->>>>>>> 358c7c61
-}
-
-static int io_req_set_file(struct io_submit_state *state, struct io_kiocb *req,
-			   int fd, unsigned int flags)
-{
-	bool fixed;
-
-	if (!io_req_needs_file(req, fd))
-		return 0;
-
-	fixed = (flags & IOSQE_FIXED_FILE);
 	if (unlikely(!fixed && req->needs_fixed_file))
 		return -EBADF;
 
@@ -6292,11 +5785,7 @@
 		       struct io_submit_state *state, bool async)
 {
 	unsigned int sqe_flags;
-<<<<<<< HEAD
-	int id, fd;
-=======
 	int id;
->>>>>>> 358c7c61
 
 	/*
 	 * All io need record the previous position, if LINK vs DARIN,
@@ -6348,15 +5837,10 @@
 					IOSQE_ASYNC | IOSQE_FIXED_FILE |
 					IOSQE_BUFFER_SELECT | IOSQE_IO_LINK);
 
-<<<<<<< HEAD
-	fd = READ_ONCE(sqe->fd);
-	return io_req_set_file(state, req, fd, sqe_flags);
-=======
 	if (!io_op_defs[req->opcode].needs_file)
 		return 0;
 
 	return io_req_set_file(state, req, READ_ONCE(sqe->fd));
->>>>>>> 358c7c61
 }
 
 static int io_submit_sqes(struct io_ring_ctx *ctx, unsigned int nr,
@@ -6981,15 +6465,9 @@
 static void io_file_data_ref_zero(struct percpu_ref *ref)
 {
 	struct fixed_file_ref_node *ref_node;
-<<<<<<< HEAD
 
 	ref_node = container_of(ref, struct fixed_file_ref_node, refs);
 
-=======
-
-	ref_node = container_of(ref, struct fixed_file_ref_node, refs);
-
->>>>>>> 358c7c61
 	queue_work(system_wq, &ref_node->work);
 }
 
@@ -8380,12 +7858,6 @@
 	if (ret < 0)
 		goto err;
 
-<<<<<<< HEAD
-	p->features = IORING_FEAT_SINGLE_MMAP | IORING_FEAT_NODROP |
-			IORING_FEAT_SUBMIT_STABLE | IORING_FEAT_RW_CUR_POS |
-			IORING_FEAT_CUR_PERSONALITY | IORING_FEAT_FAST_POLL;
-=======
->>>>>>> 358c7c61
 	trace_io_uring_create(ret, ctx, p->sq_entries, p->cq_entries, p->flags);
 	return ret;
 err:
