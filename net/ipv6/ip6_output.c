--- conflicted
+++ resolved
@@ -378,7 +378,6 @@
 	__IP6_INC_STATS(net, ip6_dst_idev(dst), IPSTATS_MIB_OUTFORWDATAGRAMS);
 	__IP6_ADD_STATS(net, ip6_dst_idev(dst), IPSTATS_MIB_OUTOCTETS, skb->len);
 
-<<<<<<< HEAD
 #ifdef CONFIG_NET_SWITCHDEV
 	if (skb->offload_l3_fwd_mark) {
 		consume_skb(skb);
@@ -386,9 +385,7 @@
 	}
 #endif
 
-=======
 	skb->tstamp = 0;
->>>>>>> 1d51b4b1
 	return dst_output(net, sk, skb);
 }
 
