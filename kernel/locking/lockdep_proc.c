// SPDX-License-Identifier: GPL-2.0
/*
 * kernel/lockdep_proc.c
 *
 * Runtime locking correctness validator
 *
 * Started by Ingo Molnar:
 *
 *  Copyright (C) 2006,2007 Red Hat, Inc., Ingo Molnar <mingo@redhat.com>
 *  Copyright (C) 2007 Red Hat, Inc., Peter Zijlstra
 *
 * Code for /proc/lockdep and /proc/lockdep_stats:
 *
 */
#include <linux/export.h>
#include <linux/proc_fs.h>
#include <linux/seq_file.h>
#include <linux/kallsyms.h>
#include <linux/debug_locks.h>
#include <linux/vmalloc.h>
#include <linux/sort.h>
#include <linux/uaccess.h>
#include <asm/div64.h>

#include "lockdep_internals.h"

static void *l_next(struct seq_file *m, void *v, loff_t *pos)
{
	return seq_list_next(v, &all_lock_classes, pos);
}

static void *l_start(struct seq_file *m, loff_t *pos)
{
	return seq_list_start_head(&all_lock_classes, *pos);
}

static void l_stop(struct seq_file *m, void *v)
{
}

static void print_name(struct seq_file *m, struct lock_class *class)
{
	char str[KSYM_NAME_LEN];
	const char *name = class->name;

	if (!name) {
		name = __get_key_name(class->key, str);
		seq_printf(m, "%s", name);
	} else{
		seq_printf(m, "%s", name);
		if (class->name_version > 1)
			seq_printf(m, "#%d", class->name_version);
		if (class->subclass)
			seq_printf(m, "/%d", class->subclass);
	}
}

static int l_show(struct seq_file *m, void *v)
{
	struct lock_class *class = list_entry(v, struct lock_class, lock_entry);
	struct lock_list *entry;
	char usage[LOCK_USAGE_CHARS];

	if (v == &all_lock_classes) {
		seq_printf(m, "all lock classes:\n");
		return 0;
	}

	seq_printf(m, "%p", class->key);
#ifdef CONFIG_DEBUG_LOCKDEP
	seq_printf(m, " OPS:%8ld", debug_class_ops_read(class));
#endif
#ifdef CONFIG_PROVE_LOCKING
	seq_printf(m, " FD:%5ld", lockdep_count_forward_deps(class));
	seq_printf(m, " BD:%5ld", lockdep_count_backward_deps(class));
#endif

	get_usage_chars(class, usage);
	seq_printf(m, " %s", usage);

	seq_printf(m, ": ");
	print_name(m, class);
	seq_puts(m, "\n");

	list_for_each_entry(entry, &class->locks_after, entry) {
		if (entry->distance == 1) {
			seq_printf(m, " -> [%p] ", entry->class->key);
			print_name(m, entry->class);
			seq_puts(m, "\n");
		}
	}
	seq_puts(m, "\n");

	return 0;
}

static const struct seq_operations lockdep_ops = {
	.start	= l_start,
	.next	= l_next,
	.stop	= l_stop,
	.show	= l_show,
};

#ifdef CONFIG_PROVE_LOCKING
static void *lc_start(struct seq_file *m, loff_t *pos)
{
	if (*pos < 0)
		return NULL;

	if (*pos == 0)
		return SEQ_START_TOKEN;

	return lock_chains + (*pos - 1);
}

static void *lc_next(struct seq_file *m, void *v, loff_t *pos)
{
	*pos = lockdep_next_lockchain(*pos - 1) + 1;
	return lc_start(m, pos);
}

static void lc_stop(struct seq_file *m, void *v)
{
}

static int lc_show(struct seq_file *m, void *v)
{
	struct lock_chain *chain = v;
	struct lock_class *class;
	int i;

	if (v == SEQ_START_TOKEN) {
		if (nr_chain_hlocks > MAX_LOCKDEP_CHAIN_HLOCKS)
			seq_printf(m, "(buggered) ");
		seq_printf(m, "all lock chains:\n");
		return 0;
	}

	seq_printf(m, "irq_context: %d\n", chain->irq_context);

	for (i = 0; i < chain->depth; i++) {
		class = lock_chain_get_class(chain, i);
		if (!class->key)
			continue;

		seq_printf(m, "[%p] ", class->key);
		print_name(m, class);
		seq_puts(m, "\n");
	}
	seq_puts(m, "\n");

	return 0;
}

static const struct seq_operations lockdep_chains_ops = {
	.start	= lc_start,
	.next	= lc_next,
	.stop	= lc_stop,
	.show	= lc_show,
};
#endif /* CONFIG_PROVE_LOCKING */

static void lockdep_stats_debug_show(struct seq_file *m)
{
#ifdef CONFIG_DEBUG_LOCKDEP
	unsigned long long hi1 = debug_atomic_read(hardirqs_on_events),
			   hi2 = debug_atomic_read(hardirqs_off_events),
			   hr1 = debug_atomic_read(redundant_hardirqs_on),
			   hr2 = debug_atomic_read(redundant_hardirqs_off),
			   si1 = debug_atomic_read(softirqs_on_events),
			   si2 = debug_atomic_read(softirqs_off_events),
			   sr1 = debug_atomic_read(redundant_softirqs_on),
			   sr2 = debug_atomic_read(redundant_softirqs_off);

	seq_printf(m, " chain lookup misses:           %11llu\n",
		debug_atomic_read(chain_lookup_misses));
	seq_printf(m, " chain lookup hits:             %11llu\n",
		debug_atomic_read(chain_lookup_hits));
	seq_printf(m, " cyclic checks:                 %11llu\n",
		debug_atomic_read(nr_cyclic_checks));
	seq_printf(m, " redundant checks:              %11llu\n",
		debug_atomic_read(nr_redundant_checks));
	seq_printf(m, " redundant links:               %11llu\n",
		debug_atomic_read(nr_redundant));
	seq_printf(m, " find-mask forwards checks:     %11llu\n",
		debug_atomic_read(nr_find_usage_forwards_checks));
	seq_printf(m, " find-mask backwards checks:    %11llu\n",
		debug_atomic_read(nr_find_usage_backwards_checks));

	seq_printf(m, " hardirq on events:             %11llu\n", hi1);
	seq_printf(m, " hardirq off events:            %11llu\n", hi2);
	seq_printf(m, " redundant hardirq ons:         %11llu\n", hr1);
	seq_printf(m, " redundant hardirq offs:        %11llu\n", hr2);
	seq_printf(m, " softirq on events:             %11llu\n", si1);
	seq_printf(m, " softirq off events:            %11llu\n", si2);
	seq_printf(m, " redundant softirq ons:         %11llu\n", sr1);
	seq_printf(m, " redundant softirq offs:        %11llu\n", sr2);
#endif
}

static int lockdep_stats_show(struct seq_file *m, void *v)
{
	unsigned long nr_unused = 0, nr_uncategorized = 0,
		      nr_irq_safe = 0, nr_irq_unsafe = 0,
		      nr_softirq_safe = 0, nr_softirq_unsafe = 0,
		      nr_hardirq_safe = 0, nr_hardirq_unsafe = 0,
		      nr_irq_read_safe = 0, nr_irq_read_unsafe = 0,
		      nr_softirq_read_safe = 0, nr_softirq_read_unsafe = 0,
		      nr_hardirq_read_safe = 0, nr_hardirq_read_unsafe = 0,
		      sum_forward_deps = 0;

#ifdef CONFIG_PROVE_LOCKING
<<<<<<< HEAD
=======
	struct lock_class *class;

>>>>>>> ff42df49
	list_for_each_entry(class, &all_lock_classes, lock_entry) {

		if (class->usage_mask == 0)
			nr_unused++;
		if (class->usage_mask == LOCKF_USED)
			nr_uncategorized++;
		if (class->usage_mask & LOCKF_USED_IN_IRQ)
			nr_irq_safe++;
		if (class->usage_mask & LOCKF_ENABLED_IRQ)
			nr_irq_unsafe++;
		if (class->usage_mask & LOCKF_USED_IN_SOFTIRQ)
			nr_softirq_safe++;
		if (class->usage_mask & LOCKF_ENABLED_SOFTIRQ)
			nr_softirq_unsafe++;
		if (class->usage_mask & LOCKF_USED_IN_HARDIRQ)
			nr_hardirq_safe++;
		if (class->usage_mask & LOCKF_ENABLED_HARDIRQ)
			nr_hardirq_unsafe++;
		if (class->usage_mask & LOCKF_USED_IN_IRQ_READ)
			nr_irq_read_safe++;
		if (class->usage_mask & LOCKF_ENABLED_IRQ_READ)
			nr_irq_read_unsafe++;
		if (class->usage_mask & LOCKF_USED_IN_SOFTIRQ_READ)
			nr_softirq_read_safe++;
		if (class->usage_mask & LOCKF_ENABLED_SOFTIRQ_READ)
			nr_softirq_read_unsafe++;
		if (class->usage_mask & LOCKF_USED_IN_HARDIRQ_READ)
			nr_hardirq_read_safe++;
		if (class->usage_mask & LOCKF_ENABLED_HARDIRQ_READ)
			nr_hardirq_read_unsafe++;

		sum_forward_deps += lockdep_count_forward_deps(class);
	}
#ifdef CONFIG_DEBUG_LOCKDEP
	DEBUG_LOCKS_WARN_ON(debug_atomic_read(nr_unused_locks) != nr_unused);
#endif

#endif
	seq_printf(m, " lock-classes:                  %11lu [max: %lu]\n",
			nr_lock_classes, MAX_LOCKDEP_KEYS);
	seq_printf(m, " direct dependencies:           %11lu [max: %lu]\n",
			nr_list_entries, MAX_LOCKDEP_ENTRIES);
	seq_printf(m, " indirect dependencies:         %11lu\n",
			sum_forward_deps);

	/*
	 * Total number of dependencies:
	 *
	 * All irq-safe locks may nest inside irq-unsafe locks,
	 * plus all the other known dependencies:
	 */
	seq_printf(m, " all direct dependencies:       %11lu\n",
			nr_irq_unsafe * nr_irq_safe +
			nr_hardirq_unsafe * nr_hardirq_safe +
			nr_list_entries);

#ifdef CONFIG_PROVE_LOCKING
	seq_printf(m, " dependency chains:             %11lu [max: %lu]\n",
			lock_chain_count(), MAX_LOCKDEP_CHAINS);
	seq_printf(m, " dependency chain hlocks:       %11d [max: %lu]\n",
			nr_chain_hlocks, MAX_LOCKDEP_CHAIN_HLOCKS);
#endif

#ifdef CONFIG_TRACE_IRQFLAGS
	seq_printf(m, " in-hardirq chains:             %11u\n",
			nr_hardirq_chains);
	seq_printf(m, " in-softirq chains:             %11u\n",
			nr_softirq_chains);
#endif
	seq_printf(m, " in-process chains:             %11u\n",
			nr_process_chains);
	seq_printf(m, " stack-trace entries:           %11lu [max: %lu]\n",
			nr_stack_trace_entries, MAX_STACK_TRACE_ENTRIES);
	seq_printf(m, " combined max dependencies:     %11u\n",
			(nr_hardirq_chains + 1) *
			(nr_softirq_chains + 1) *
			(nr_process_chains + 1)
	);
	seq_printf(m, " hardirq-safe locks:            %11lu\n",
			nr_hardirq_safe);
	seq_printf(m, " hardirq-unsafe locks:          %11lu\n",
			nr_hardirq_unsafe);
	seq_printf(m, " softirq-safe locks:            %11lu\n",
			nr_softirq_safe);
	seq_printf(m, " softirq-unsafe locks:          %11lu\n",
			nr_softirq_unsafe);
	seq_printf(m, " irq-safe locks:                %11lu\n",
			nr_irq_safe);
	seq_printf(m, " irq-unsafe locks:              %11lu\n",
			nr_irq_unsafe);

	seq_printf(m, " hardirq-read-safe locks:       %11lu\n",
			nr_hardirq_read_safe);
	seq_printf(m, " hardirq-read-unsafe locks:     %11lu\n",
			nr_hardirq_read_unsafe);
	seq_printf(m, " softirq-read-safe locks:       %11lu\n",
			nr_softirq_read_safe);
	seq_printf(m, " softirq-read-unsafe locks:     %11lu\n",
			nr_softirq_read_unsafe);
	seq_printf(m, " irq-read-safe locks:           %11lu\n",
			nr_irq_read_safe);
	seq_printf(m, " irq-read-unsafe locks:         %11lu\n",
			nr_irq_read_unsafe);

	seq_printf(m, " uncategorized locks:           %11lu\n",
			nr_uncategorized);
	seq_printf(m, " unused locks:                  %11lu\n",
			nr_unused);
	seq_printf(m, " max locking depth:             %11u\n",
			max_lockdep_depth);
#ifdef CONFIG_PROVE_LOCKING
	seq_printf(m, " max bfs queue depth:           %11u\n",
			max_bfs_queue_depth);
#endif
	lockdep_stats_debug_show(m);
	seq_printf(m, " debug_locks:                   %11u\n",
			debug_locks);

	return 0;
}

#ifdef CONFIG_LOCK_STAT

struct lock_stat_data {
	struct lock_class *class;
	struct lock_class_stats stats;
};

struct lock_stat_seq {
	struct lock_stat_data *iter_end;
	struct lock_stat_data stats[MAX_LOCKDEP_KEYS];
};

/*
 * sort on absolute number of contentions
 */
static int lock_stat_cmp(const void *l, const void *r)
{
	const struct lock_stat_data *dl = l, *dr = r;
	unsigned long nl, nr;

	nl = dl->stats.read_waittime.nr + dl->stats.write_waittime.nr;
	nr = dr->stats.read_waittime.nr + dr->stats.write_waittime.nr;

	return nr - nl;
}

static void seq_line(struct seq_file *m, char c, int offset, int length)
{
	int i;

	for (i = 0; i < offset; i++)
		seq_puts(m, " ");
	for (i = 0; i < length; i++)
		seq_printf(m, "%c", c);
	seq_puts(m, "\n");
}

static void snprint_time(char *buf, size_t bufsiz, s64 nr)
{
	s64 div;
	s32 rem;

	nr += 5; /* for display rounding */
	div = div_s64_rem(nr, 1000, &rem);
	snprintf(buf, bufsiz, "%lld.%02d", (long long)div, (int)rem/10);
}

static void seq_time(struct seq_file *m, s64 time)
{
	char num[15];

	snprint_time(num, sizeof(num), time);
	seq_printf(m, " %14s", num);
}

static void seq_lock_time(struct seq_file *m, struct lock_time *lt)
{
	seq_printf(m, "%14lu", lt->nr);
	seq_time(m, lt->min);
	seq_time(m, lt->max);
	seq_time(m, lt->total);
	seq_time(m, lt->nr ? div_s64(lt->total, lt->nr) : 0);
}

static void seq_stats(struct seq_file *m, struct lock_stat_data *data)
{
	struct lockdep_subclass_key *ckey;
	struct lock_class_stats *stats;
	struct lock_class *class;
	const char *cname;
	int i, namelen;
	char name[39];

	class = data->class;
	stats = &data->stats;

	namelen = 38;
	if (class->name_version > 1)
		namelen -= 2; /* XXX truncates versions > 9 */
	if (class->subclass)
		namelen -= 2;

	rcu_read_lock_sched();
	cname = rcu_dereference_sched(class->name);
	ckey  = rcu_dereference_sched(class->key);

	if (!cname && !ckey) {
		rcu_read_unlock_sched();
		return;

	} else if (!cname) {
		char str[KSYM_NAME_LEN];
		const char *key_name;

		key_name = __get_key_name(ckey, str);
		snprintf(name, namelen, "%s", key_name);
	} else {
		snprintf(name, namelen, "%s", cname);
	}
	rcu_read_unlock_sched();

	namelen = strlen(name);
	if (class->name_version > 1) {
		snprintf(name+namelen, 3, "#%d", class->name_version);
		namelen += 2;
	}
	if (class->subclass) {
		snprintf(name+namelen, 3, "/%d", class->subclass);
		namelen += 2;
	}

	if (stats->write_holdtime.nr) {
		if (stats->read_holdtime.nr)
			seq_printf(m, "%38s-W:", name);
		else
			seq_printf(m, "%40s:", name);

		seq_printf(m, "%14lu ", stats->bounces[bounce_contended_write]);
		seq_lock_time(m, &stats->write_waittime);
		seq_printf(m, " %14lu ", stats->bounces[bounce_acquired_write]);
		seq_lock_time(m, &stats->write_holdtime);
		seq_puts(m, "\n");
	}

	if (stats->read_holdtime.nr) {
		seq_printf(m, "%38s-R:", name);
		seq_printf(m, "%14lu ", stats->bounces[bounce_contended_read]);
		seq_lock_time(m, &stats->read_waittime);
		seq_printf(m, " %14lu ", stats->bounces[bounce_acquired_read]);
		seq_lock_time(m, &stats->read_holdtime);
		seq_puts(m, "\n");
	}

	if (stats->read_waittime.nr + stats->write_waittime.nr == 0)
		return;

	if (stats->read_holdtime.nr)
		namelen += 2;

	for (i = 0; i < LOCKSTAT_POINTS; i++) {
		char ip[32];

		if (class->contention_point[i] == 0)
			break;

		if (!i)
			seq_line(m, '-', 40-namelen, namelen);

		snprintf(ip, sizeof(ip), "[<%p>]",
				(void *)class->contention_point[i]);
		seq_printf(m, "%40s %14lu %29s %pS\n",
			   name, stats->contention_point[i],
			   ip, (void *)class->contention_point[i]);
	}
	for (i = 0; i < LOCKSTAT_POINTS; i++) {
		char ip[32];

		if (class->contending_point[i] == 0)
			break;

		if (!i)
			seq_line(m, '-', 40-namelen, namelen);

		snprintf(ip, sizeof(ip), "[<%p>]",
				(void *)class->contending_point[i]);
		seq_printf(m, "%40s %14lu %29s %pS\n",
			   name, stats->contending_point[i],
			   ip, (void *)class->contending_point[i]);
	}
	if (i) {
		seq_puts(m, "\n");
		seq_line(m, '.', 0, 40 + 1 + 12 * (14 + 1));
		seq_puts(m, "\n");
	}
}

static void seq_header(struct seq_file *m)
{
	seq_puts(m, "lock_stat version 0.4\n");

	if (unlikely(!debug_locks))
		seq_printf(m, "*WARNING* lock debugging disabled!! - possibly due to a lockdep warning\n");

	seq_line(m, '-', 0, 40 + 1 + 12 * (14 + 1));
	seq_printf(m, "%40s %14s %14s %14s %14s %14s %14s %14s %14s %14s %14s "
			"%14s %14s\n",
			"class name",
			"con-bounces",
			"contentions",
			"waittime-min",
			"waittime-max",
			"waittime-total",
			"waittime-avg",
			"acq-bounces",
			"acquisitions",
			"holdtime-min",
			"holdtime-max",
			"holdtime-total",
			"holdtime-avg");
	seq_line(m, '-', 0, 40 + 1 + 12 * (14 + 1));
	seq_printf(m, "\n");
}

static void *ls_start(struct seq_file *m, loff_t *pos)
{
	struct lock_stat_seq *data = m->private;
	struct lock_stat_data *iter;

	if (*pos == 0)
		return SEQ_START_TOKEN;

	iter = data->stats + (*pos - 1);
	if (iter >= data->iter_end)
		iter = NULL;

	return iter;
}

static void *ls_next(struct seq_file *m, void *v, loff_t *pos)
{
	(*pos)++;
	return ls_start(m, pos);
}

static void ls_stop(struct seq_file *m, void *v)
{
}

static int ls_show(struct seq_file *m, void *v)
{
	if (v == SEQ_START_TOKEN)
		seq_header(m);
	else
		seq_stats(m, v);

	return 0;
}

static const struct seq_operations lockstat_ops = {
	.start	= ls_start,
	.next	= ls_next,
	.stop	= ls_stop,
	.show	= ls_show,
};

static int lock_stat_open(struct inode *inode, struct file *file)
{
	int res;
	struct lock_class *class;
	struct lock_stat_seq *data = vmalloc(sizeof(struct lock_stat_seq));

	if (!data)
		return -ENOMEM;

	res = seq_open(file, &lockstat_ops);
	if (!res) {
		struct lock_stat_data *iter = data->stats;
		struct seq_file *m = file->private_data;

		list_for_each_entry(class, &all_lock_classes, lock_entry) {
			iter->class = class;
			iter->stats = lock_stats(class);
			iter++;
		}
		data->iter_end = iter;

		sort(data->stats, data->iter_end - data->stats,
				sizeof(struct lock_stat_data),
				lock_stat_cmp, NULL);

		m->private = data;
	} else
		vfree(data);

	return res;
}

static ssize_t lock_stat_write(struct file *file, const char __user *buf,
			       size_t count, loff_t *ppos)
{
	struct lock_class *class;
	char c;

	if (count) {
		if (get_user(c, buf))
			return -EFAULT;

		if (c != '0')
			return count;

		list_for_each_entry(class, &all_lock_classes, lock_entry)
			clear_lock_stats(class);
	}
	return count;
}

static int lock_stat_release(struct inode *inode, struct file *file)
{
	struct seq_file *seq = file->private_data;

	vfree(seq->private);
	return seq_release(inode, file);
}

static const struct file_operations proc_lock_stat_operations = {
	.open		= lock_stat_open,
	.write		= lock_stat_write,
	.read		= seq_read,
	.llseek		= seq_lseek,
	.release	= lock_stat_release,
};
#endif /* CONFIG_LOCK_STAT */

static int __init lockdep_proc_init(void)
{
	proc_create_seq("lockdep", S_IRUSR, NULL, &lockdep_ops);
#ifdef CONFIG_PROVE_LOCKING
	proc_create_seq("lockdep_chains", S_IRUSR, NULL, &lockdep_chains_ops);
#endif
	proc_create_single("lockdep_stats", S_IRUSR, NULL, lockdep_stats_show);
#ifdef CONFIG_LOCK_STAT
	proc_create("lock_stat", S_IRUSR | S_IWUSR, NULL,
		    &proc_lock_stat_operations);
#endif

	return 0;
}

__initcall(lockdep_proc_init);
<|MERGE_RESOLUTION|>--- conflicted
+++ resolved
@@ -210,11 +210,8 @@
 		      sum_forward_deps = 0;
 
 #ifdef CONFIG_PROVE_LOCKING
-<<<<<<< HEAD
-=======
 	struct lock_class *class;
 
->>>>>>> ff42df49
 	list_for_each_entry(class, &all_lock_classes, lock_entry) {
 
 		if (class->usage_mask == 0)
